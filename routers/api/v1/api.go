--- conflicted
+++ resolved
@@ -204,8 +204,7 @@
 	}
 }
 
-<<<<<<< HEAD
-func reqExploreSignIn() macaron.Handler {
+func reqExploreSignIn() func(ctx *context.APIContext) {
 	return func(ctx *context.APIContext) {
 		if setting.UI.Explore.RequireSigninView && !ctx.IsSigned {
 			ctx.Error(http.StatusUnauthorized, "reqExploreSignIn", "you must be signed in to search for users")
@@ -213,10 +212,7 @@
 	}
 }
 
-func reqBasicAuth() macaron.Handler {
-=======
 func reqBasicAuth() func(ctx *context.APIContext) {
->>>>>>> 39aa11f9
 	return func(ctx *context.APIContext) {
 		if !ctx.Context.IsBasicAuth {
 			ctx.Error(http.StatusUnauthorized, "reqBasicAuth", "basic auth required")
