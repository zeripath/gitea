--- conflicted
+++ resolved
@@ -184,73 +184,6 @@
 				ctx.ServerError("IsErrTwoFactorNotEnrolled", err)
 				return
 			}
-<<<<<<< HEAD
-
-			// Check if username or password is a token
-			isUsernameToken := len(authPasswd) == 0 || authPasswd == "x-oauth-basic"
-			// Assume username is token
-			authToken := authUsername
-			if !isUsernameToken {
-				// Assume password is token
-				authToken = authPasswd
-			}
-			uid := sso.CheckOAuthAccessToken(authToken)
-			if uid != 0 {
-				ctx.Data["IsApiToken"] = true
-
-				authUser, err = models.GetUserByID(uid)
-				if err != nil {
-					ctx.ServerError("GetUserByID", err)
-					return
-				}
-			}
-			// Assume password is a token.
-			token, err := models.GetAccessTokenBySHA(authToken)
-			if err == nil {
-				authUser, err = models.GetUserByID(token.UID)
-				if err != nil {
-					ctx.ServerError("GetUserByID", err)
-					return
-				}
-
-				token.UpdatedUnix = timeutil.TimeStampNow()
-				if err = models.UpdateAccessToken(token); err != nil {
-					ctx.ServerError("UpdateAccessToken", err)
-				}
-			} else if !models.IsErrAccessTokenNotExist(err) && !models.IsErrAccessTokenEmpty(err) {
-				log.Error("GetAccessTokenBySha: %v", err)
-			}
-
-			if authUser == nil {
-				// Check username and password
-				authUser, err = models.UserSignIn(ctx, authUsername, authPasswd)
-				if err != nil {
-					if models.IsErrUserProhibitLogin(err) {
-						ctx.HandleText(http.StatusForbidden, "User is not permitted to login")
-						return
-					} else if !models.IsErrUserNotExist(err) {
-						ctx.ServerError("UserSignIn error: %v", err)
-						return
-					}
-				}
-
-				if authUser == nil {
-					ctx.HandleText(http.StatusUnauthorized, fmt.Sprintf("invalid credentials from %s", ctx.RemoteAddr()))
-					return
-				}
-
-				_, err = models.GetTwoFactorByUID(authUser.ID)
-				if err == nil {
-					// TODO: This response should be changed to "invalid credentials" for security reasons once the expectation behind it (creating an app token to authenticate) is properly documented
-					ctx.HandleText(http.StatusUnauthorized, "Users with two-factor authentication enabled cannot perform HTTP/HTTPS operations via plain username and password. Please create and use a personal access token on the user settings page")
-					return
-				} else if !models.IsErrTwoFactorNotEnrolled(err) {
-					ctx.ServerError("IsErrTwoFactorNotEnrolled", err)
-					return
-				}
-			}
-=======
->>>>>>> 17be6454
 		}
 
 		if !ctx.User.IsActive || ctx.User.ProhibitLogin {
