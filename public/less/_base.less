--- conflicted
+++ resolved
@@ -1,6 +1,3 @@
-<<<<<<< HEAD
-@footer-margin: 40px;
-
 @default-fonts: "Segoe UI", "Microsoft YaHei", Arial, Helvetica, sans-serif;
 
 .override-fonts(@fonts) {
@@ -49,8 +46,6 @@
     }
 }
 
-=======
->>>>>>> 8e202e28
 body {
     .override-fonts(@default-fonts);
     background-color: #fff;
