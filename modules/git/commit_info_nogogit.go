// Copyright 2017 The Gitea Authors. All rights reserved.
// Use of this source code is governed by a MIT-style
// license that can be found in the LICENSE file.

// +build !gogit

package git

import (
	"bufio"
	"bytes"
	"context"
	"fmt"
	"io"
	"math"
	"path"
	"sort"
	"strings"

	"github.com/djherbis/buffer"
	"github.com/djherbis/nio/v3"
)

// GetCommitsInfo gets information of all commits that are corresponding to these entries
func (tes Entries) GetCommitsInfo(ctx context.Context, commit *Commit, treePath string, cache *LastCommitCache) ([]CommitInfo, *Commit, error) {
	entryPaths := make([]string, len(tes)+1)
	// Get the commit for the treePath itself
	entryPaths[0] = ""
	for i, entry := range tes {
		entryPaths[i+1] = entry.Name()
	}

	var err error

	var revs map[string]*Commit
	if cache != nil {
		var unHitPaths []string
		revs, unHitPaths, err = getLastCommitForPathsByCache(ctx, commit.ID.String(), treePath, entryPaths, cache)
		if err != nil {
			return nil, nil, err
		}
		if len(unHitPaths) > 0 {
			sort.Strings(unHitPaths)
			commits, err := GetLastCommitForPaths(ctx, commit, treePath, unHitPaths)
			if err != nil {
				return nil, nil, err
			}

			for i, found := range commits {
				if err := cache.Put(commit.ID.String(), path.Join(treePath, unHitPaths[i]), found.ID.String()); err != nil {
					return nil, nil, err
				}
				revs[unHitPaths[i]] = found
			}
		}
	} else {
		sort.Strings(entryPaths)
		revs = map[string]*Commit{}
		var foundCommits []*Commit
		foundCommits, err = GetLastCommitForPaths(ctx, commit, treePath, entryPaths)
		for i, found := range foundCommits {
			revs[entryPaths[i]] = found
		}
	}
	if err != nil {
		return nil, nil, err
	}

	commitsInfo := make([]CommitInfo, len(tes))
	for i, entry := range tes {
		commitsInfo[i] = CommitInfo{
			Entry: entry,
		}
		if entryCommit, ok := revs[entry.Name()]; ok {
			commitsInfo[i].Commit = entryCommit
			if entry.IsSubModule() {
				subModuleURL := ""
				var fullPath string
				if len(treePath) > 0 {
					fullPath = treePath + "/" + entry.Name()
				} else {
					fullPath = entry.Name()
				}
				if subModule, err := commit.GetSubModule(fullPath); err != nil {
					return nil, nil, err
				} else if subModule != nil {
					subModuleURL = subModule.URL
				}
				subModuleFile := NewSubModuleFile(entryCommit, subModuleURL, entry.ID.String())
				commitsInfo[i].SubModuleFile = subModuleFile
			}
		}
	}

	// Retrieve the commit for the treePath itself (see above). We basically
	// get it for free during the tree traversal and it's used for listing
	// pages to display information about newest commit for a given path.
	var treeCommit *Commit
	var ok bool
	if treePath == "" {
		treeCommit = commit
	} else if treeCommit, ok = revs[""]; ok {
		treeCommit.repo = commit.repo
	}
	return commitsInfo, treeCommit, nil
}

func getLastCommitForPathsByCache(ctx context.Context, commitID, treePath string, paths []string, cache *LastCommitCache) (map[string]*Commit, []string, error) {
	wr, rd, cancel := cache.repo.CatFileBatch()
	defer cancel()

	var unHitEntryPaths []string
	var results = make(map[string]*Commit)
	for _, p := range paths {
		lastCommit, err := cache.Get(commitID, path.Join(treePath, p), wr, rd)
		if err != nil {
			return nil, nil, err
		}
		if lastCommit != nil {
			results[p] = lastCommit.(*Commit)
			continue
		}

		unHitEntryPaths = append(unHitEntryPaths, p)
	}

	return results, unHitEntryPaths, nil
}

<<<<<<< HEAD
func revlister(buf buffer.Buffer, commitID, repoPath string, paths ...string) (*bufio.Scanner, func()) {
=======
// GetLastCommitForPaths returns last commit information
func GetLastCommitForPaths(ctx context.Context, commit *Commit, treePath string, paths []string) ([]*Commit, error) {
	// We read backwards from the commit to obtain all of the commits

>>>>>>> 44f8c812
	// We'll do this by using rev-list to provide us with parent commits in order
	buf.Reset()
	revListReader, revListWriter := nio.Pipe(buf)

	go func() {
		stderr := strings.Builder{}
<<<<<<< HEAD
		argLen := 3
		if len(paths) > 0 {
			argLen += 1 + len(paths)
		}
		args := make([]string, argLen)
		copy(args, []string{"rev-list", "--format=%T%P", commitID})
		if len(paths) > 0 {
			args[3] = "--"
			copy(args[4:], paths)
		}

		err := NewCommand(args...).RunInDirPipeline(repoPath, revListWriter, &stderr)
=======
		err := NewCommand("rev-list", "--format=%T", commit.ID.String()).SetParentContext(ctx).RunInDirPipeline(commit.repo.Path, revListWriter, &stderr)
>>>>>>> 44f8c812
		if err != nil {
			_ = revListWriter.CloseWithError(ConcatenateError(err, (&stderr).String()))
		} else {
			_ = revListWriter.Close()
		}
	}()

	scan := bufio.NewScanner(revListReader)

	return scan, func() {
		_ = revListWriter.Close()
		_ = revListReader.Close()
	}
}

// GetLastCommitForPaths returns last commit information
func GetLastCommitForPaths(commit *Commit, treePath string, paths []string) ([]*Commit, error) {
	// We read backwards from the commit to obtain all of the commits

	nioBuffer := buffer.New(32 * 1024)

	// We'll do this by using rev-list to provide us with parent commits in order

	batchStdinWriter, batchReader, cancel := commit.repo.CatFileBatch()
	defer cancel()

	mapsize := 4096
	if len(paths) > mapsize {
		mapsize = len(paths)
	}

	path2idx := make(map[string]int, mapsize)
	for i, path := range paths {
		path2idx[path] = i
	}
	parentsRemaining := map[string]bool{}
	foundIdx := make([]bool, len(paths))
	needToFind := len(paths)
	var nextParents []string

	fnameBuf := make([]byte, 4096)
	modeBuf := make([]byte, 40)

	allShaBuf := make([]byte, (len(paths)+1)*20)

	shaBuf := make([]byte, 20)
	tmpTreeID := make([]byte, 41)
	tmpTreeID[40] = '\n'

	// commits is the returnable commits matching the paths provided
	commits := make([]string, len(paths))
	// ids are the blob/tree ids for the paths
	ids := make([][]byte, len(paths))

	revlistPaths := make([]string, 0, len(paths))
	if len(paths) < 70 {
		for _, pth := range paths {
			if pth == "" {
				continue
			}
			revlistPaths = append(revlistPaths, path.Join(treePath, pth))
		}
	} else if treePath != "" {
		revlistPaths = append(revlistPaths, treePath+"/")
	}

	nextRevList := needToFind - 1
	if nextRevList > 70 {
		nextRevList = 70
	}

	lastCommitID := ""

	// We'll use a scanner for the revList because it's simpler than a bufio.Reader
	scan, close := revlister(nioBuffer, commit.ID.String(), commit.repo.Path, revlistPaths...)
	defer close()
revListLoop:
	for scan.Scan() {
		// Get the next parent commit ID
		commitID := scan.Text()
		if !scan.Scan() {
			break revListLoop
		}
		commitID = commitID[7:]
		delete(parentsRemaining, commitID)

		if lastCommitID == commitID {
			// need to skip this commit but just add the parents
			nextParents = strings.Split(scan.Text(), " ")
			if len(nextParents[0]) > 40 {
				nextParents[0] = nextParents[0][40:]
			} else {
				nextParents = nil
			}
			for _, parent := range nextParents {
				parentsRemaining[parent] = true
			}

			if !scan.Scan() {
				break revListLoop
			}
			commitID = scan.Text()
			if !scan.Scan() {
				break revListLoop
			}
			commitID = commitID[7:]
			delete(parentsRemaining, commitID)
		}
		rootTreeID := scan.Text()
		nextParents = strings.Split(rootTreeID, " ")
		rootTreeID = nextParents[0][:40]
		if len(nextParents[0]) > 40 {
			nextParents[0] = nextParents[0][40:]
		} else {
			nextParents = nil
		}
		lastCommitID = commitID

		// push the tree to the cat-file --batch process
		_, err := batchStdinWriter.Write([]byte(rootTreeID + "\n"))
		if err != nil {
			return nil, err
		}

		currentPath := ""

		// OK if the target tree path is "" and the "" is in the paths just set this now
		if treePath == "" && paths[0] == "" {
			// If this is the first time we see this set the id appropriate for this paths to this tree and set the last commit to curCommit
			if len(ids[0]) == 0 {
				ids[0] = []byte(rootTreeID)
				commits[0] = string(commitID)
			} else if bytes.Equal(ids[0], []byte(rootTreeID)) {
				commits[0] = string(commitID)
			}
		}

	treeReadingLoop:
		for {
			select {
			case <-ctx.Done():
				return nil, ctx.Err()
			default:
			}
			_, _, size, err := ReadBatchLine(batchReader)
			if err != nil {
				return nil, err
			}

			// Handle trees

			// n is counter for file position in the tree file
			var n int64

			// Two options: currentPath is the targetTreepath
			if treePath == currentPath {
				// We are in the right directory
				// Parse each tree line in turn. (don't care about mode here.)
				for n < size && needToFind > 0 {
					fname, sha, count, err := ParseTreeLineSkipMode(batchReader, fnameBuf, shaBuf)
					shaBuf = sha
					if err != nil {
						return nil, err
					}
					n += int64(count)
					idx, ok := path2idx[string(fname)]
					if ok {
						if foundIdx[idx] {

							// Now if this is the first time round set the initial Blob(ish) SHA ID and the commit
						} else if len(ids[idx]) == 0 {
							copy(allShaBuf[20*(idx+1):20*(idx+2)], shaBuf)
							ids[idx] = allShaBuf[20*(idx+1) : 20*(idx+2)]
							commits[idx] = string(commitID)
						} else if bytes.Equal(ids[idx], shaBuf) {
							commits[idx] = string(commitID)
						} else if len(parentsRemaining) == 0 {
							foundIdx[idx] = true
							needToFind--
						}
					}
					// FIXME: is there any order to the way strings are emitted from cat-file?
					// if there is - then we could skip once we've passed all of our data
				}
				if n < size+1 {
					// Discard any remaining entries in the current tree
					discard := size - n + 1
					for discard > math.MaxInt32 {
						_, err := batchReader.Discard(math.MaxInt32)
						if err != nil {
							return nil, err
						}
						discard -= math.MaxInt32
					}
					_, err := batchReader.Discard(int(discard))
					if err != nil {
						return nil, err
					}
				}

				break treeReadingLoop
			}

			var treeID []byte

			// We're in the wrong directory
			// Find target directory in this directory
			idx := len(currentPath)
			if idx > 0 {
				idx++
			}
			target := strings.SplitN(treePath[idx:], "/", 2)[0]

			for n < size {
				// Read each tree entry in turn
				isTree, fname, sha, count, err := ParseTreeLineTree(batchReader, modeBuf, fnameBuf, shaBuf)
				if err != nil {
					return nil, err
				}
				n += int64(count)

				// if we have found the target directory
				if isTree && bytes.Equal(fname, []byte(target)) {
					copy(tmpTreeID, sha)
					treeID = tmpTreeID
					break
				}
			}

			if n < size+1 {
				// Discard any remaining entries in the current tree
				discard := size - n + 1
				for discard > math.MaxInt32 {
					_, err := batchReader.Discard(math.MaxInt32)
					if err != nil {
						return nil, err
					}
					discard -= math.MaxInt32
				}
				_, err := batchReader.Discard(int(discard))
				if err != nil {
					return nil, err
				}
			}

			// if we haven't found a treeID for the target directory our search is over
			if len(treeID) == 0 {
				if len(parentsRemaining) == 0 {
					for i := range foundIdx {
						foundIdx[i] = true
					}
					needToFind = 0
				}
				break treeReadingLoop
			}

			// add the target to the current path
			if idx > 0 {
				currentPath += "/"
			}
			currentPath += target

			// if we've now found the current path check its sha id and commit status
			if treePath == currentPath && paths[0] == "" {
				if len(ids[0]) == 0 {
					copy(allShaBuf[0:20], treeID)
					ids[0] = allShaBuf[0:20]
					commits[0] = string(commitID)
				} else if bytes.Equal(ids[0], treeID) {
					for i := range commits {
						commits[i] = string(commitID)
					}
					treeID = nil
					break treeReadingLoop
				}
			}
			treeID = To40ByteSHA(treeID, treeID)
			_, err = batchStdinWriter.Write(treeID)
			if err != nil {
				return nil, err
			}
		}

		if needToFind > 0 {
			if needToFind <= nextRevList {
				close()
				if needToFind > 70 {
					revlistPaths = revlistPaths[:0]
					if treePath != "" {
						revlistPaths = append(revlistPaths, treePath+"/")
					}
				} else {
					revlistPaths = revlistPaths[:0]
					for _, pth := range paths {
						if foundIdx[path2idx[pth]] || pth == "" {
							continue
						}
						revlistPaths = append(revlistPaths, path.Join(treePath, pth))
					}
				}

				scan, close = revlister(nioBuffer, commitID, commit.repo.Path, revlistPaths...)
				defer close()
				nextParents = nextParents[:0]
				if needToFind > 70 {
					nextRevList = 70
				} else {
					nextRevList = needToFind - 1
				}
			}

			for i, parent := range nextParents {
				if parentsRemaining[parent] {
					nextParents[i] = ""
				}
				parentsRemaining[parent] = true
			}
		} else {
			break
		}
	}
	if scan.Err() != nil {
		return nil, scan.Err()
	}

	commitsMap := make(map[string]*Commit, len(commits))
	commitsMap[commit.ID.String()] = commit

	commitCommits := make([]*Commit, len(commits))
	for i, commitID := range commits {
		c, ok := commitsMap[commitID]
		if ok {
			commitCommits[i] = c
			continue
		}

		if len(commitID) == 0 {
			continue
		}

		_, err := batchStdinWriter.Write([]byte(commitID + "\n"))
		if err != nil {
			return nil, err
		}
		_, typ, size, err := ReadBatchLine(batchReader)
		if err != nil {
			return nil, err
		}
		if typ != "commit" {
			return nil, fmt.Errorf("unexpected type: %s for commit id: %s", typ, commitID)
		}
		c, err = CommitFromReader(commit.repo, MustIDFromString(string(commitID)), io.LimitReader(batchReader, int64(size)))
		if err != nil {
			return nil, err
		}
		if _, err := batchReader.Discard(1); err != nil {
			return nil, err
		}
		commitCommits[i] = c
	}

	return commitCommits, scan.Err()
}<|MERGE_RESOLUTION|>--- conflicted
+++ resolved
@@ -127,21 +127,13 @@
 	return results, unHitEntryPaths, nil
 }
 
-<<<<<<< HEAD
-func revlister(buf buffer.Buffer, commitID, repoPath string, paths ...string) (*bufio.Scanner, func()) {
-=======
-// GetLastCommitForPaths returns last commit information
-func GetLastCommitForPaths(ctx context.Context, commit *Commit, treePath string, paths []string) ([]*Commit, error) {
-	// We read backwards from the commit to obtain all of the commits
-
->>>>>>> 44f8c812
+func revlister(ctx context.Context, buf buffer.Buffer, commitID, repoPath string, paths ...string) (*bufio.Scanner, func()) {
 	// We'll do this by using rev-list to provide us with parent commits in order
 	buf.Reset()
 	revListReader, revListWriter := nio.Pipe(buf)
 
 	go func() {
 		stderr := strings.Builder{}
-<<<<<<< HEAD
 		argLen := 3
 		if len(paths) > 0 {
 			argLen += 1 + len(paths)
@@ -153,10 +145,7 @@
 			copy(args[4:], paths)
 		}
 
-		err := NewCommand(args...).RunInDirPipeline(repoPath, revListWriter, &stderr)
-=======
-		err := NewCommand("rev-list", "--format=%T", commit.ID.String()).SetParentContext(ctx).RunInDirPipeline(commit.repo.Path, revListWriter, &stderr)
->>>>>>> 44f8c812
+		err := NewCommand(args...).SetParentContext(ctx).RunInDirPipeline(repoPath, revListWriter, &stderr)
 		if err != nil {
 			_ = revListWriter.CloseWithError(ConcatenateError(err, (&stderr).String()))
 		} else {
@@ -173,7 +162,7 @@
 }
 
 // GetLastCommitForPaths returns last commit information
-func GetLastCommitForPaths(commit *Commit, treePath string, paths []string) ([]*Commit, error) {
+func GetLastCommitForPaths(ctx context.Context, commit *Commit, treePath string, paths []string) ([]*Commit, error) {
 	// We read backwards from the commit to obtain all of the commits
 
 	nioBuffer := buffer.New(32 * 1024)
@@ -231,7 +220,7 @@
 	lastCommitID := ""
 
 	// We'll use a scanner for the revList because it's simpler than a bufio.Reader
-	scan, close := revlister(nioBuffer, commit.ID.String(), commit.repo.Path, revlistPaths...)
+	scan, close := revlister(ctx, nioBuffer, commit.ID.String(), commit.repo.Path, revlistPaths...)
 	defer close()
 revListLoop:
 	for scan.Scan() {
@@ -458,7 +447,7 @@
 					}
 				}
 
-				scan, close = revlister(nioBuffer, commitID, commit.repo.Path, revlistPaths...)
+				scan, close = revlister(ctx, nioBuffer, commitID, commit.repo.Path, revlistPaths...)
 				defer close()
 				nextParents = nextParents[:0]
 				if needToFind > 70 {
