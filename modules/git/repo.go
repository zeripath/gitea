// Copyright 2015 The Gogs Authors. All rights reserved.
// Copyright 2017 The Gitea Authors. All rights reserved.
// Use of this source code is governed by a MIT-style
// license that can be found in the LICENSE file.

package git

import (
	"bytes"
	"container/list"
<<<<<<< HEAD
=======
	"context"
	"errors"
>>>>>>> abb9cffe
	"fmt"
	"os"
	"path"
	"strconv"
	"strings"
	"time"

	"github.com/unknwon/com"
)

// GPGSettings represents the default GPG settings for this repository
type GPGSettings struct {
	Sign             bool
	KeyID            string
	Email            string
	Name             string
	PublicKeyContent string
}

const prettyLogFormat = `--pretty=format:%H`

// GetAllCommitsCount returns count of all commits in repository
func (repo *Repository) GetAllCommitsCount() (int64, error) {
	return AllCommitsCount(repo.Path, false)
}

func (repo *Repository) parsePrettyFormatLogToList(logs []byte) (*list.List, error) {
	l := list.New()
	if len(logs) == 0 {
		return l, nil
	}

	parts := bytes.Split(logs, []byte{'\n'})

	for _, commitID := range parts {
		commit, err := repo.GetCommit(string(commitID))
		if err != nil {
			return nil, err
		}
		l.PushBack(commit)
	}

	return l, nil
}

// IsRepoURLAccessible checks if given repository URL is accessible.
func IsRepoURLAccessible(url string) bool {
	_, err := NewCommand("ls-remote", "-q", "-h", url, "HEAD").Run()
	return err == nil
}

// InitRepository initializes a new Git repository.
func InitRepository(repoPath string, bare bool) error {
	err := os.MkdirAll(repoPath, os.ModePerm)
	if err != nil {
		return err
	}

	cmd := NewCommand("init")
	if bare {
		cmd.AddArguments("--bare")
	}
	_, err = cmd.RunInDir(repoPath)
	return err
}

// IsEmpty Check if repository is empty.
func (repo *Repository) IsEmpty() (bool, error) {
	var errbuf strings.Builder
	if err := NewCommand("log", "-1").RunInDirPipeline(repo.Path, nil, &errbuf); err != nil {
		if strings.Contains(errbuf.String(), "fatal: bad default revision 'HEAD'") ||
			strings.Contains(errbuf.String(), "fatal: your current branch 'master' does not have any commits yet") {
			return true, nil
		}
		return true, fmt.Errorf("check empty: %v - %s", err, errbuf.String())
	}

	return false, nil
}

// CloneRepoOptions options when clone a repository
type CloneRepoOptions struct {
	Timeout    time.Duration
	Mirror     bool
	Bare       bool
	Quiet      bool
	Branch     string
	Shared     bool
	NoCheckout bool
	Depth      int
}

// Clone clones original repository to target path.
func Clone(from, to string, opts CloneRepoOptions) (err error) {
	return CloneWithContext(DefaultContext, from, to, opts)
}

// CloneWithContext clones original repository to target path.
func CloneWithContext(ctx context.Context, from, to string, opts CloneRepoOptions) (err error) {
	cargs := make([]string, len(GlobalCommandArgs))
	copy(cargs, GlobalCommandArgs)
	return CloneWithArgs(ctx, from, to, cargs, opts)
}

// CloneWithArgs original repository to target path.
func CloneWithArgs(ctx context.Context, from, to string, args []string, opts CloneRepoOptions) (err error) {
	toDir := path.Dir(to)
	if err = os.MkdirAll(toDir, os.ModePerm); err != nil {
		return err
	}

	cmd := NewCommandContextNoGlobals(ctx, args...).AddArguments("clone")
	if opts.Mirror {
		cmd.AddArguments("--mirror")
	}
	if opts.Bare {
		cmd.AddArguments("--bare")
	}
	if opts.Quiet {
		cmd.AddArguments("--quiet")
	}
	if opts.Shared {
		cmd.AddArguments("-s")
	}
	if opts.NoCheckout {
		cmd.AddArguments("--no-checkout")
	}
	if opts.Depth > 0 {
		cmd.AddArguments("--depth", strconv.Itoa(opts.Depth))
	}

	if len(opts.Branch) > 0 {
		cmd.AddArguments("-b", opts.Branch)
	}
	cmd.AddArguments("--", from, to)

	if opts.Timeout <= 0 {
		opts.Timeout = -1
	}

	_, err = cmd.RunTimeout(opts.Timeout)
	return err
}

// PullRemoteOptions options when pull from remote
type PullRemoteOptions struct {
	Timeout time.Duration
	All     bool
	Rebase  bool
	Remote  string
	Branch  string
}

// Pull pulls changes from remotes.
func Pull(repoPath string, opts PullRemoteOptions) error {
	cmd := NewCommand("pull")
	if opts.Rebase {
		cmd.AddArguments("--rebase")
	}
	if opts.All {
		cmd.AddArguments("--all")
	} else {
		cmd.AddArguments("--", opts.Remote, opts.Branch)
	}

	if opts.Timeout <= 0 {
		opts.Timeout = -1
	}

	_, err := cmd.RunInDirTimeout(opts.Timeout, repoPath)
	return err
}

// PushOptions options when push to remote
type PushOptions struct {
	Remote string
	Branch string
	Force  bool
	Env    []string
}

// Push pushs local commits to given remote branch.
func Push(repoPath string, opts PushOptions) error {
	cmd := NewCommand("push")
	if opts.Force {
		cmd.AddArguments("-f")
	}
	cmd.AddArguments("--", opts.Remote, opts.Branch)
	var outbuf, errbuf strings.Builder

	err := cmd.RunInDirTimeoutEnvPipeline(opts.Env, -1, repoPath, &outbuf, &errbuf)
	if err != nil {
		if strings.Contains(errbuf.String(), "non-fast-forward") {
			return &ErrPushOutOfDate{
				StdOut: outbuf.String(),
				StdErr: errbuf.String(),
				Err:    err,
			}
		} else if strings.Contains(errbuf.String(), "! [remote rejected]") {
			err := &ErrPushRejected{
				StdOut: outbuf.String(),
				StdErr: errbuf.String(),
				Err:    err,
			}
			err.GenerateMessage()
			return err
		}
	}

	if errbuf.Len() > 0 && err != nil {
		return fmt.Errorf("%v - %s", err, errbuf.String())
	}

	return err
}

// CheckoutOptions options when heck out some branch
type CheckoutOptions struct {
	Timeout   time.Duration
	Branch    string
	OldBranch string
}

// Checkout checkouts a branch
func Checkout(repoPath string, opts CheckoutOptions) error {
	cmd := NewCommand("checkout")
	if len(opts.OldBranch) > 0 {
		cmd.AddArguments("-b")
	}

	if opts.Timeout <= 0 {
		opts.Timeout = -1
	}

	cmd.AddArguments(opts.Branch)

	if len(opts.OldBranch) > 0 {
		cmd.AddArguments(opts.OldBranch)
	}

	_, err := cmd.RunInDirTimeout(opts.Timeout, repoPath)
	return err
}

// ResetHEAD resets HEAD to given revision or head of branch.
func ResetHEAD(repoPath string, hard bool, revision string) error {
	cmd := NewCommand("reset")
	if hard {
		cmd.AddArguments("--hard")
	}
	_, err := cmd.AddArguments(revision).RunInDir(repoPath)
	return err
}

// MoveFile moves a file to another file or directory.
func MoveFile(repoPath, oldTreeName, newTreeName string) error {
	_, err := NewCommand("mv").AddArguments(oldTreeName, newTreeName).RunInDir(repoPath)
	return err
}

// CountObject represents repository count objects report
type CountObject struct {
	Count       int64
	Size        int64
	InPack      int64
	Packs       int64
	SizePack    int64
	PrunePack   int64
	Garbage     int64
	SizeGarbage int64
}

const (
	statCount        = "count: "
	statSize         = "size: "
	statInpack       = "in-pack: "
	statPacks        = "packs: "
	statSizePack     = "size-pack: "
	statPrunePackage = "prune-package: "
	statGarbage      = "garbage: "
	statSizeGarbage  = "size-garbage: "
)

// CountObjects returns the results of git count-objects on the repoPath
func CountObjects(repoPath string) (*CountObject, error) {
	cmd := NewCommand("count-objects", "-v")
	stdout, err := cmd.RunInDir(repoPath)
	if err != nil {
		return nil, err
	}

	return parseSize(stdout), nil
}

// parseSize parses the output from count-objects and return a CountObject
func parseSize(objects string) *CountObject {
	repoSize := new(CountObject)
	for _, line := range strings.Split(objects, "\n") {
		switch {
		case strings.HasPrefix(line, statCount):
			repoSize.Count = com.StrTo(line[7:]).MustInt64()
		case strings.HasPrefix(line, statSize):
			repoSize.Size = com.StrTo(line[6:]).MustInt64() * 1024
		case strings.HasPrefix(line, statInpack):
			repoSize.InPack = com.StrTo(line[9:]).MustInt64()
		case strings.HasPrefix(line, statPacks):
			repoSize.Packs = com.StrTo(line[7:]).MustInt64()
		case strings.HasPrefix(line, statSizePack):
			repoSize.SizePack = com.StrTo(line[11:]).MustInt64() * 1024
		case strings.HasPrefix(line, statPrunePackage):
			repoSize.PrunePack = com.StrTo(line[16:]).MustInt64()
		case strings.HasPrefix(line, statGarbage):
			repoSize.Garbage = com.StrTo(line[9:]).MustInt64()
		case strings.HasPrefix(line, statSizeGarbage):
			repoSize.SizeGarbage = com.StrTo(line[14:]).MustInt64() * 1024
		}
	}
	return repoSize
}

// GetLatestCommitTime returns time for latest commit in repository (across all branches)
func GetLatestCommitTime(repoPath string) (time.Time, error) {
	cmd := NewCommand("for-each-ref", "--sort=-committerdate", "refs/heads/", "--count", "1", "--format=%(committerdate)")
	stdout, err := cmd.RunInDir(repoPath)
	if err != nil {
		return time.Time{}, err
	}
	commitTime := strings.TrimSpace(stdout)
	return time.Parse(GitTimeLayout, commitTime)
}

// DivergeObject represents commit count diverging commits
type DivergeObject struct {
	Ahead  int
	Behind int
}

func checkDivergence(repoPath string, baseBranch string, targetBranch string) (int, error) {
	branches := fmt.Sprintf("%s..%s", baseBranch, targetBranch)
	cmd := NewCommand("rev-list", "--count", branches)
	stdout, err := cmd.RunInDir(repoPath)
	if err != nil {
		return -1, err
	}
	outInteger, errInteger := strconv.Atoi(strings.Trim(stdout, "\n"))
	if errInteger != nil {
		return -1, errInteger
	}
	return outInteger, nil
}

// GetDivergingCommits returns the number of commits a targetBranch is ahead or behind a baseBranch
func GetDivergingCommits(repoPath string, baseBranch string, targetBranch string) (DivergeObject, error) {
	// $(git rev-list --count master..feature) commits ahead of master
	ahead, errorAhead := checkDivergence(repoPath, baseBranch, targetBranch)
	if errorAhead != nil {
		return DivergeObject{}, errorAhead
	}

	// $(git rev-list --count feature..master) commits behind master
	behind, errorBehind := checkDivergence(repoPath, targetBranch, baseBranch)
	if errorBehind != nil {
		return DivergeObject{}, errorBehind
	}

	return DivergeObject{ahead, behind}, nil
}<|MERGE_RESOLUTION|>--- conflicted
+++ resolved
@@ -8,11 +8,7 @@
 import (
 	"bytes"
 	"container/list"
-<<<<<<< HEAD
-=======
 	"context"
-	"errors"
->>>>>>> abb9cffe
 	"fmt"
 	"os"
 	"path"
