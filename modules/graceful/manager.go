--- conflicted
+++ resolved
@@ -80,11 +80,7 @@
 			g.doShutdown()
 		}
 	}()
-<<<<<<< HEAD
-	run(func(ctx context.Context, atShutdown func()) {
-=======
 	run(func(atShutdown func()) {
->>>>>>> 5ea58821
 		g.lock.Lock()
 		defer g.lock.Unlock()
 		g.toRunAtShutdown = append(g.toRunAtShutdown,
@@ -95,22 +91,10 @@
 						g.doShutdown()
 					}
 				}()
-<<<<<<< HEAD
-				select {
-				case <-ctx.Done():
-					return
-				default:
-					atShutdown()
-				}
-			})
-	}, func(ctx context.Context, atTerminate func()) {
-		g.RunAtTerminate(ctx, atTerminate)
-=======
 				atShutdown()
 			})
 	}, func(atTerminate func()) {
 		g.RunAtTerminate(atTerminate)
->>>>>>> 5ea58821
 	})
 }
 
@@ -168,16 +152,7 @@
 					log.Critical("PANIC during RunAtTerminate: %v\nStacktrace: %s", err, log.Stack(2))
 				}
 			}()
-<<<<<<< HEAD
-			select {
-			case <-ctx.Done():
-				return
-			default:
-				terminate()
-			}
-=======
 			terminate()
->>>>>>> 5ea58821
 		})
 }
 
@@ -202,11 +177,7 @@
 }
 
 // RunAtHammer creates a go-routine to run the provided function at shutdown
-<<<<<<< HEAD
-func (g *Manager) RunAtHammer(ctx context.Context, hammer func()) {
-=======
 func (g *Manager) RunAtHammer(hammer func()) {
->>>>>>> 5ea58821
 	g.lock.Lock()
 	defer g.lock.Unlock()
 	g.toRunAtHammer = append(g.toRunAtHammer,
@@ -216,16 +187,7 @@
 					log.Critical("PANIC during RunAtHammer: %v\nStacktrace: %s", err, log.Stack(2))
 				}
 			}()
-<<<<<<< HEAD
-			select {
-			case <-ctx.Done():
-				return
-			default:
-				hammer()
-			}
-=======
 			hammer()
->>>>>>> 5ea58821
 		})
 }
 func (g *Manager) doShutdown() {
