--- conflicted
+++ resolved
@@ -610,15 +610,9 @@
 	mention := node.Data[loc.Start:loc.End]
 	var teams string
 	teams, ok := ctx.metas["teams"]
-<<<<<<< HEAD
 	// FIXME: util.URLJoin may not be necessary here:
 	// - setting.AppURL is defined to have a terminal '/' so unless mention[1:]
 	// is an AppSubURL link we can probably fallback to concatenation.
-	if ok && strings.Contains(teams, ","+strings.ToLower(mention[1:])+",") {
-		replaceContent(node, loc.Start, loc.End, createLink(util.URLJoin(setting.AppURL, "org", ctx.metas["org"], "teams", mention[1:]), mention, "mention"))
-	} else {
-		replaceContent(node, loc.Start, loc.End, createLink(util.URLJoin(setting.AppURL, mention[1:]), mention, "mention"))
-=======
 	// team mention should follow @orgName/teamName style
 	if ok && strings.Contains(mention, "/") {
 		mentionOrgAndTeam := strings.Split(mention, "/")
@@ -626,7 +620,6 @@
 			replaceContent(node, loc.Start, loc.End, createLink(util.URLJoin(setting.AppURL, "org", ctx.metas["org"], "teams", mentionOrgAndTeam[1]), mention, "mention"))
 		}
 		return
->>>>>>> 9e852edc
 	}
 	replaceContent(node, loc.Start, loc.End, createLink(util.URLJoin(setting.AppURL, mention[1:]), mention, "mention"))
 }
