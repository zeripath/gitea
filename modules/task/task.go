// Copyright 2019 Gitea. All rights reserved.
// Use of this source code is governed by a MIT-style
// license that can be found in the LICENSE file.

package task

import (
	"fmt"

	"code.gitea.io/gitea/models"
	"code.gitea.io/gitea/modules/graceful"
	"code.gitea.io/gitea/modules/log"
	"code.gitea.io/gitea/modules/migrations/base"
	"code.gitea.io/gitea/modules/queue"
	repo_module "code.gitea.io/gitea/modules/repository"
	"code.gitea.io/gitea/modules/secret"
	"code.gitea.io/gitea/modules/setting"
	"code.gitea.io/gitea/modules/structs"
	"code.gitea.io/gitea/modules/timeutil"
<<<<<<< HEAD

	"github.com/goccy/go-json"
=======
	"code.gitea.io/gitea/modules/util"
	jsoniter "github.com/json-iterator/go"
>>>>>>> 1bfb0a24
)

// taskQueue is a global queue of tasks
var taskQueue queue.Queue

// Run a task
func Run(t *models.Task) error {
	switch t.Type {
	case structs.TaskTypeMigrateRepo:
		return runMigrateTask(t)
	default:
		return fmt.Errorf("Unknown task type: %d", t.Type)
	}
}

// Init will start the service to get all unfinished tasks and run them
func Init() error {
	taskQueue = queue.CreateQueue("task", handle, &models.Task{})

	if taskQueue == nil {
		return fmt.Errorf("Unable to create Task Queue")
	}

	go graceful.GetManager().RunWithShutdownFns(taskQueue.Run)

	return nil
}

func handle(data ...queue.Data) {
	for _, datum := range data {
		task := datum.(*models.Task)
		if err := Run(task); err != nil {
			log.Error("Run task failed: %v", err)
		}
	}
}

// MigrateRepository add migration repository to task
func MigrateRepository(doer, u *models.User, opts base.MigrateOptions) error {
	task, err := CreateMigrateTask(doer, u, opts)
	if err != nil {
		return err
	}

	return taskQueue.Push(task)
}

// CreateMigrateTask creates a migrate task
func CreateMigrateTask(doer, u *models.User, opts base.MigrateOptions) (*models.Task, error) {
<<<<<<< HEAD
=======
	// encrypt credentials for persistence
	var err error
	opts.CloneAddrEncrypted, err = secret.EncryptSecret(setting.SecretKey, opts.CloneAddr)
	if err != nil {
		return nil, err
	}
	opts.CloneAddr = util.SanitizeURLCredentials(opts.CloneAddr, true)
	opts.AuthPasswordEncrypted, err = secret.EncryptSecret(setting.SecretKey, opts.AuthPassword)
	if err != nil {
		return nil, err
	}
	opts.AuthPassword = ""
	opts.AuthTokenEncrypted, err = secret.EncryptSecret(setting.SecretKey, opts.AuthToken)
	if err != nil {
		return nil, err
	}
	opts.AuthToken = ""

	json := jsoniter.ConfigCompatibleWithStandardLibrary
>>>>>>> 1bfb0a24
	bs, err := json.Marshal(&opts)
	if err != nil {
		return nil, err
	}

	var task = models.Task{
		DoerID:         doer.ID,
		OwnerID:        u.ID,
		Type:           structs.TaskTypeMigrateRepo,
		Status:         structs.TaskStatusQueue,
		PayloadContent: string(bs),
	}

	if err := models.CreateTask(&task); err != nil {
		return nil, err
	}

	repo, err := repo_module.CreateRepository(doer, u, models.CreateRepoOptions{
		Name:           opts.RepoName,
		Description:    opts.Description,
		OriginalURL:    opts.OriginalURL,
		GitServiceType: opts.GitServiceType,
		IsPrivate:      opts.Private,
		IsMirror:       opts.Mirror,
		Status:         models.RepositoryBeingMigrated,
	})
	if err != nil {
		task.EndTime = timeutil.TimeStampNow()
		task.Status = structs.TaskStatusFailed
		err2 := task.UpdateCols("end_time", "status")
		if err2 != nil {
			log.Error("UpdateCols Failed: %v", err2.Error())
		}
		return nil, err
	}

	task.RepoID = repo.ID
	if err = task.UpdateCols("repo_id"); err != nil {
		return nil, err
	}

	return &task, nil
}<|MERGE_RESOLUTION|>--- conflicted
+++ resolved
@@ -17,13 +17,9 @@
 	"code.gitea.io/gitea/modules/setting"
 	"code.gitea.io/gitea/modules/structs"
 	"code.gitea.io/gitea/modules/timeutil"
-<<<<<<< HEAD
+	"code.gitea.io/gitea/modules/util"
 
 	"github.com/goccy/go-json"
-=======
-	"code.gitea.io/gitea/modules/util"
-	jsoniter "github.com/json-iterator/go"
->>>>>>> 1bfb0a24
 )
 
 // taskQueue is a global queue of tasks
@@ -73,8 +69,6 @@
 
 // CreateMigrateTask creates a migrate task
 func CreateMigrateTask(doer, u *models.User, opts base.MigrateOptions) (*models.Task, error) {
-<<<<<<< HEAD
-=======
 	// encrypt credentials for persistence
 	var err error
 	opts.CloneAddrEncrypted, err = secret.EncryptSecret(setting.SecretKey, opts.CloneAddr)
@@ -93,8 +87,6 @@
 	}
 	opts.AuthToken = ""
 
-	json := jsoniter.ConfigCompatibleWithStandardLibrary
->>>>>>> 1bfb0a24
 	bs, err := json.Marshal(&opts)
 	if err != nil {
 		return nil, err
