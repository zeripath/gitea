// Copyright 2017 The Gitea Authors. All rights reserved.
// Use of this source code is governed by a MIT-style
// license that can be found in the LICENSE file.

package models

import (
	"fmt"

	"code.gitea.io/gitea/modules/timeutil"

	jsoniter "github.com/json-iterator/go"
	"xorm.io/xorm"
	"xorm.io/xorm/convert"
)

// RepoUnit describes all units of a repository
type RepoUnit struct {
	ID          int64
	RepoID      int64              `xorm:"INDEX(s)"`
	Type        UnitType           `xorm:"INDEX(s)"`
	Config      convert.Conversion `xorm:"TEXT"`
	CreatedUnix timeutil.TimeStamp `xorm:"INDEX CREATED"`
}

// UnitConfig describes common unit config
type UnitConfig struct{}

// FromDB fills up a UnitConfig from serialized format.
func (cfg *UnitConfig) FromDB(bs []byte) error {
<<<<<<< HEAD
	return JSONUnmarshalIgnoreErroneousBOM(bs, &cfg)
=======
	return jsonUnmarshalHandleDoubleEncode(bs, &cfg)
>>>>>>> 699bd420
}

// ToDB exports a UnitConfig to a serialized format.
func (cfg *UnitConfig) ToDB() ([]byte, error) {
	json := jsoniter.ConfigCompatibleWithStandardLibrary
	return json.Marshal(cfg)
}

// ExternalWikiConfig describes external wiki config
type ExternalWikiConfig struct {
	ExternalWikiURL string
}

// FromDB fills up a ExternalWikiConfig from serialized format.
func (cfg *ExternalWikiConfig) FromDB(bs []byte) error {
<<<<<<< HEAD
	return JSONUnmarshalIgnoreErroneousBOM(bs, &cfg)
=======
	return jsonUnmarshalHandleDoubleEncode(bs, &cfg)
>>>>>>> 699bd420
}

// ToDB exports a ExternalWikiConfig to a serialized format.
func (cfg *ExternalWikiConfig) ToDB() ([]byte, error) {
	json := jsoniter.ConfigCompatibleWithStandardLibrary
	return json.Marshal(cfg)
}

// ExternalTrackerConfig describes external tracker config
type ExternalTrackerConfig struct {
	ExternalTrackerURL    string
	ExternalTrackerFormat string
	ExternalTrackerStyle  string
}

// FromDB fills up a ExternalTrackerConfig from serialized format.
func (cfg *ExternalTrackerConfig) FromDB(bs []byte) error {
<<<<<<< HEAD
	return JSONUnmarshalIgnoreErroneousBOM(bs, &cfg)
=======
	return jsonUnmarshalHandleDoubleEncode(bs, &cfg)
>>>>>>> 699bd420
}

// ToDB exports a ExternalTrackerConfig to a serialized format.
func (cfg *ExternalTrackerConfig) ToDB() ([]byte, error) {
	json := jsoniter.ConfigCompatibleWithStandardLibrary
	return json.Marshal(cfg)
}

// IssuesConfig describes issues config
type IssuesConfig struct {
	EnableTimetracker                bool
	AllowOnlyContributorsToTrackTime bool
	EnableDependencies               bool
}

// FromDB fills up a IssuesConfig from serialized format.
func (cfg *IssuesConfig) FromDB(bs []byte) error {
<<<<<<< HEAD
	return JSONUnmarshalIgnoreErroneousBOM(bs, &cfg)
=======
	return jsonUnmarshalHandleDoubleEncode(bs, &cfg)
>>>>>>> 699bd420
}

// ToDB exports a IssuesConfig to a serialized format.
func (cfg *IssuesConfig) ToDB() ([]byte, error) {
	json := jsoniter.ConfigCompatibleWithStandardLibrary
	return json.Marshal(cfg)
}

// PullRequestsConfig describes pull requests config
type PullRequestsConfig struct {
	IgnoreWhitespaceConflicts     bool
	AllowMerge                    bool
	AllowRebase                   bool
	AllowRebaseMerge              bool
	AllowSquash                   bool
	AllowManualMerge              bool
	AutodetectManualMerge         bool
	DefaultDeleteBranchAfterMerge bool
	DefaultMergeStyle             MergeStyle
}

// FromDB fills up a PullRequestsConfig from serialized format.
func (cfg *PullRequestsConfig) FromDB(bs []byte) error {
<<<<<<< HEAD
	return JSONUnmarshalIgnoreErroneousBOM(bs, &cfg)
=======
	return jsonUnmarshalHandleDoubleEncode(bs, &cfg)
>>>>>>> 699bd420
}

// ToDB exports a PullRequestsConfig to a serialized format.
func (cfg *PullRequestsConfig) ToDB() ([]byte, error) {
	json := jsoniter.ConfigCompatibleWithStandardLibrary
	return json.Marshal(cfg)
}

// IsMergeStyleAllowed returns if merge style is allowed
func (cfg *PullRequestsConfig) IsMergeStyleAllowed(mergeStyle MergeStyle) bool {
	return mergeStyle == MergeStyleMerge && cfg.AllowMerge ||
		mergeStyle == MergeStyleRebase && cfg.AllowRebase ||
		mergeStyle == MergeStyleRebaseMerge && cfg.AllowRebaseMerge ||
		mergeStyle == MergeStyleSquash && cfg.AllowSquash ||
		mergeStyle == MergeStyleManuallyMerged && cfg.AllowManualMerge
}

// GetDefaultMergeStyle returns the default merge style for this pull request
func (cfg *PullRequestsConfig) GetDefaultMergeStyle() MergeStyle {
	if len(cfg.DefaultMergeStyle) != 0 {
		return cfg.DefaultMergeStyle
	}

	return MergeStyleMerge
}

// AllowedMergeStyleCount returns the total count of allowed merge styles for the PullRequestsConfig
func (cfg *PullRequestsConfig) AllowedMergeStyleCount() int {
	count := 0
	if cfg.AllowMerge {
		count++
	}
	if cfg.AllowRebase {
		count++
	}
	if cfg.AllowRebaseMerge {
		count++
	}
	if cfg.AllowSquash {
		count++
	}
	return count
}

// BeforeSet is invoked from XORM before setting the value of a field of this object.
func (r *RepoUnit) BeforeSet(colName string, val xorm.Cell) {
	switch colName {
	case "type":
		switch UnitType(Cell2Int64(val)) {
		case UnitTypeCode, UnitTypeReleases, UnitTypeWiki, UnitTypeProjects:
			r.Config = new(UnitConfig)
		case UnitTypeExternalWiki:
			r.Config = new(ExternalWikiConfig)
		case UnitTypeExternalTracker:
			r.Config = new(ExternalTrackerConfig)
		case UnitTypePullRequests:
			r.Config = new(PullRequestsConfig)
		case UnitTypeIssues:
			r.Config = new(IssuesConfig)
		default:
			panic(fmt.Sprintf("unrecognized repo unit type: %v", *val))
		}
	}
}

// Unit returns Unit
func (r *RepoUnit) Unit() Unit {
	return Units[r.Type]
}

// CodeConfig returns config for UnitTypeCode
func (r *RepoUnit) CodeConfig() *UnitConfig {
	return r.Config.(*UnitConfig)
}

// PullRequestsConfig returns config for UnitTypePullRequests
func (r *RepoUnit) PullRequestsConfig() *PullRequestsConfig {
	return r.Config.(*PullRequestsConfig)
}

// ReleasesConfig returns config for UnitTypeReleases
func (r *RepoUnit) ReleasesConfig() *UnitConfig {
	return r.Config.(*UnitConfig)
}

// ExternalWikiConfig returns config for UnitTypeExternalWiki
func (r *RepoUnit) ExternalWikiConfig() *ExternalWikiConfig {
	return r.Config.(*ExternalWikiConfig)
}

// IssuesConfig returns config for UnitTypeIssues
func (r *RepoUnit) IssuesConfig() *IssuesConfig {
	return r.Config.(*IssuesConfig)
}

// ExternalTrackerConfig returns config for UnitTypeExternalTracker
func (r *RepoUnit) ExternalTrackerConfig() *ExternalTrackerConfig {
	return r.Config.(*ExternalTrackerConfig)
}

func getUnitsByRepoID(e Engine, repoID int64) (units []*RepoUnit, err error) {
	var tmpUnits []*RepoUnit
	if err := e.Where("repo_id = ?", repoID).Find(&tmpUnits); err != nil {
		return nil, err
	}

	for _, u := range tmpUnits {
		if !u.Type.UnitGlobalDisabled() {
			units = append(units, u)
		}
	}

	return units, nil
}<|MERGE_RESOLUTION|>--- conflicted
+++ resolved
@@ -28,11 +28,7 @@
 
 // FromDB fills up a UnitConfig from serialized format.
 func (cfg *UnitConfig) FromDB(bs []byte) error {
-<<<<<<< HEAD
-	return JSONUnmarshalIgnoreErroneousBOM(bs, &cfg)
-=======
-	return jsonUnmarshalHandleDoubleEncode(bs, &cfg)
->>>>>>> 699bd420
+	return JSONUnmarshalHandleDoubleEncode(bs, &cfg)
 }
 
 // ToDB exports a UnitConfig to a serialized format.
@@ -48,11 +44,7 @@
 
 // FromDB fills up a ExternalWikiConfig from serialized format.
 func (cfg *ExternalWikiConfig) FromDB(bs []byte) error {
-<<<<<<< HEAD
-	return JSONUnmarshalIgnoreErroneousBOM(bs, &cfg)
-=======
-	return jsonUnmarshalHandleDoubleEncode(bs, &cfg)
->>>>>>> 699bd420
+	return JSONUnmarshalHandleDoubleEncode(bs, &cfg)
 }
 
 // ToDB exports a ExternalWikiConfig to a serialized format.
@@ -70,11 +62,7 @@
 
 // FromDB fills up a ExternalTrackerConfig from serialized format.
 func (cfg *ExternalTrackerConfig) FromDB(bs []byte) error {
-<<<<<<< HEAD
-	return JSONUnmarshalIgnoreErroneousBOM(bs, &cfg)
-=======
-	return jsonUnmarshalHandleDoubleEncode(bs, &cfg)
->>>>>>> 699bd420
+	return JSONUnmarshalHandleDoubleEncode(bs, &cfg)
 }
 
 // ToDB exports a ExternalTrackerConfig to a serialized format.
@@ -92,11 +80,7 @@
 
 // FromDB fills up a IssuesConfig from serialized format.
 func (cfg *IssuesConfig) FromDB(bs []byte) error {
-<<<<<<< HEAD
-	return JSONUnmarshalIgnoreErroneousBOM(bs, &cfg)
-=======
-	return jsonUnmarshalHandleDoubleEncode(bs, &cfg)
->>>>>>> 699bd420
+	return JSONUnmarshalHandleDoubleEncode(bs, &cfg)
 }
 
 // ToDB exports a IssuesConfig to a serialized format.
@@ -120,11 +104,7 @@
 
 // FromDB fills up a PullRequestsConfig from serialized format.
 func (cfg *PullRequestsConfig) FromDB(bs []byte) error {
-<<<<<<< HEAD
-	return JSONUnmarshalIgnoreErroneousBOM(bs, &cfg)
-=======
-	return jsonUnmarshalHandleDoubleEncode(bs, &cfg)
->>>>>>> 699bd420
+	return JSONUnmarshalHandleDoubleEncode(bs, &cfg)
 }
 
 // ToDB exports a PullRequestsConfig to a serialized format.
