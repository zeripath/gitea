// Copyright 2019 Gitea. All rights reserved.
// Use of this source code is governed by a MIT-style
// license that can be found in the LICENSE file.

package models

import (
	"fmt"

	migration "code.gitea.io/gitea/modules/migrations/base"
	"code.gitea.io/gitea/modules/secret"
	"code.gitea.io/gitea/modules/setting"
	"code.gitea.io/gitea/modules/structs"
	"code.gitea.io/gitea/modules/timeutil"
<<<<<<< HEAD
=======
	"code.gitea.io/gitea/modules/util"
	jsoniter "github.com/json-iterator/go"
>>>>>>> 1bfb0a24

	"github.com/goccy/go-json"
	"xorm.io/builder"
)

// Task represents a task
type Task struct {
	ID             int64
	DoerID         int64       `xorm:"index"` // operator
	Doer           *User       `xorm:"-"`
	OwnerID        int64       `xorm:"index"` // repo owner id, when creating, the repoID maybe zero
	Owner          *User       `xorm:"-"`
	RepoID         int64       `xorm:"index"`
	Repo           *Repository `xorm:"-"`
	Type           structs.TaskType
	Status         structs.TaskStatus `xorm:"index"`
	StartTime      timeutil.TimeStamp
	EndTime        timeutil.TimeStamp
	PayloadContent string             `xorm:"TEXT"`
	Errors         string             `xorm:"TEXT"` // if task failed, saved the error reason
	Created        timeutil.TimeStamp `xorm:"created"`
}

// LoadRepo loads repository of the task
func (task *Task) LoadRepo() error {
	return task.loadRepo(x)
}

func (task *Task) loadRepo(e Engine) error {
	if task.Repo != nil {
		return nil
	}
	var repo Repository
	has, err := e.ID(task.RepoID).Get(&repo)
	if err != nil {
		return err
	} else if !has {
		return ErrRepoNotExist{
			ID: task.RepoID,
		}
	}
	task.Repo = &repo
	return nil
}

// LoadDoer loads do user
func (task *Task) LoadDoer() error {
	if task.Doer != nil {
		return nil
	}

	var doer User
	has, err := x.ID(task.DoerID).Get(&doer)
	if err != nil {
		return err
	} else if !has {
		return ErrUserNotExist{
			UID: task.DoerID,
		}
	}
	task.Doer = &doer

	return nil
}

// LoadOwner loads owner user
func (task *Task) LoadOwner() error {
	if task.Owner != nil {
		return nil
	}

	var owner User
	has, err := x.ID(task.OwnerID).Get(&owner)
	if err != nil {
		return err
	} else if !has {
		return ErrUserNotExist{
			UID: task.OwnerID,
		}
	}
	task.Owner = &owner

	return nil
}

// UpdateCols updates some columns
func (task *Task) UpdateCols(cols ...string) error {
	_, err := x.ID(task.ID).Cols(cols...).Update(task)
	return err
}

// MigrateConfig returns task config when migrate repository
func (task *Task) MigrateConfig() (*migration.MigrateOptions, error) {
	if task.Type == structs.TaskTypeMigrateRepo {
		var opts migration.MigrateOptions
		err := json.Unmarshal([]byte(task.PayloadContent), &opts)
		if err != nil {
			return nil, err
		}

		// decrypt credentials
		if opts.CloneAddrEncrypted != "" {
			if opts.CloneAddr, err = secret.DecryptSecret(setting.SecretKey, opts.CloneAddrEncrypted); err != nil {
				return nil, err
			}
		}
		if opts.AuthPasswordEncrypted != "" {
			if opts.AuthPassword, err = secret.DecryptSecret(setting.SecretKey, opts.AuthPasswordEncrypted); err != nil {
				return nil, err
			}
		}
		if opts.AuthTokenEncrypted != "" {
			if opts.AuthToken, err = secret.DecryptSecret(setting.SecretKey, opts.AuthTokenEncrypted); err != nil {
				return nil, err
			}
		}

		return &opts, nil
	}
	return nil, fmt.Errorf("Task type is %s, not Migrate Repo", task.Type.Name())
}

// ErrTaskDoesNotExist represents a "TaskDoesNotExist" kind of error.
type ErrTaskDoesNotExist struct {
	ID     int64
	RepoID int64
	Type   structs.TaskType
}

// IsErrTaskDoesNotExist checks if an error is a ErrTaskIsNotExist.
func IsErrTaskDoesNotExist(err error) bool {
	_, ok := err.(ErrTaskDoesNotExist)
	return ok
}

func (err ErrTaskDoesNotExist) Error() string {
	return fmt.Sprintf("task is not exist [id: %d, repo_id: %d, type: %d]",
		err.ID, err.RepoID, err.Type)
}

// GetMigratingTask returns the migrating task by repo's id
func GetMigratingTask(repoID int64) (*Task, error) {
	task := Task{
		RepoID: repoID,
		Type:   structs.TaskTypeMigrateRepo,
	}
	has, err := x.Get(&task)
	if err != nil {
		return nil, err
	} else if !has {
		return nil, ErrTaskDoesNotExist{0, repoID, task.Type}
	}
	return &task, nil
}

// GetMigratingTaskByID returns the migrating task by repo's id
func GetMigratingTaskByID(id, doerID int64) (*Task, *migration.MigrateOptions, error) {
	task := Task{
		ID:     id,
		DoerID: doerID,
		Type:   structs.TaskTypeMigrateRepo,
	}
	has, err := x.Get(&task)
	if err != nil {
		return nil, nil, err
	} else if !has {
		return nil, nil, ErrTaskDoesNotExist{id, 0, task.Type}
	}

	var opts migration.MigrateOptions
	if err := json.Unmarshal([]byte(task.PayloadContent), &opts); err != nil {
		return nil, nil, err
	}
	return &task, &opts, nil
}

// FindTaskOptions find all tasks
type FindTaskOptions struct {
	Status int
}

// ToConds generates conditions for database operation.
func (opts FindTaskOptions) ToConds() builder.Cond {
	cond := builder.NewCond()
	if opts.Status >= 0 {
		cond = cond.And(builder.Eq{"status": opts.Status})
	}
	return cond
}

// FindTasks find all tasks
func FindTasks(opts FindTaskOptions) ([]*Task, error) {
	tasks := make([]*Task, 0, 10)
	err := x.Where(opts.ToConds()).Find(&tasks)
	return tasks, err
}

// CreateTask creates a task on database
func CreateTask(task *Task) error {
	return createTask(x, task)
}

func createTask(e Engine, task *Task) error {
	_, err := e.Insert(task)
	return err
}

// FinishMigrateTask updates database when migrate task finished
func FinishMigrateTask(task *Task) error {
	task.Status = structs.TaskStatusFinished
	task.EndTime = timeutil.TimeStampNow()

	// delete credentials when we're done, they're a liability.
	conf, err := task.MigrateConfig()
	if err != nil {
		return err
	}
	conf.AuthPassword = ""
	conf.AuthToken = ""
	conf.CloneAddr = util.SanitizeURLCredentials(conf.CloneAddr, true)
	conf.AuthPasswordEncrypted = ""
	conf.AuthTokenEncrypted = ""
	conf.CloneAddrEncrypted = ""
	json := jsoniter.ConfigCompatibleWithStandardLibrary
	confBytes, err := json.Marshal(conf)
	if err != nil {
		return err
	}
	task.PayloadContent = string(confBytes)

	sess := x.NewSession()
	defer sess.Close()
	if err := sess.Begin(); err != nil {
		return err
	}
	if _, err := sess.ID(task.ID).Cols("status", "end_time", "payload_content").Update(task); err != nil {
		return err
	}

	return sess.Commit()
}<|MERGE_RESOLUTION|>--- conflicted
+++ resolved
@@ -12,11 +12,7 @@
 	"code.gitea.io/gitea/modules/setting"
 	"code.gitea.io/gitea/modules/structs"
 	"code.gitea.io/gitea/modules/timeutil"
-<<<<<<< HEAD
-=======
 	"code.gitea.io/gitea/modules/util"
-	jsoniter "github.com/json-iterator/go"
->>>>>>> 1bfb0a24
 
 	"github.com/goccy/go-json"
 	"xorm.io/builder"
@@ -240,7 +236,6 @@
 	conf.AuthPasswordEncrypted = ""
 	conf.AuthTokenEncrypted = ""
 	conf.CloneAddrEncrypted = ""
-	json := jsoniter.ConfigCompatibleWithStandardLibrary
 	confBytes, err := json.Marshal(conf)
 	if err != nil {
 		return err
