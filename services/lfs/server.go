--- conflicted
+++ resolved
@@ -139,32 +139,6 @@
 	if written, err := io.CopyN(ctx.Resp, content, contentLength); err != nil {
 		log.Error("Error whilst copying LFS OID[%s] to the response after %d bytes. Error: %v", meta.Oid, written, err)
 	}
-<<<<<<< HEAD
-	logRequest(ctx.Req, statusCode)
-}
-
-// getMetaHandler retrieves metadata about the object
-func getMetaHandler(ctx *context.Context) {
-	rc, p := unpack(ctx)
-
-	meta, _ := getAuthenticatedRepoAndMeta(ctx, rc, p, false)
-	if meta == nil {
-		// Status already written in getAuthenticatedRepoAndMeta
-		return
-	}
-
-	ctx.Resp.Header().Set("Content-Type", lfs_module.MediaType)
-
-	if ctx.Req.Method == "GET" {
-		enc := json.NewEncoder(ctx.Resp)
-		if err := enc.Encode(represent(rc, meta.Pointer, true, false)); err != nil {
-			log.Error("Failed to encode representation as json. Error: %v", err)
-		}
-	}
-
-	logRequest(ctx.Req, 200)
-=======
->>>>>>> 1bfb0a24
 }
 
 // BatchHandler provides the batch api
@@ -195,48 +169,6 @@
 	}
 
 	contentStore := lfs_module.NewContentStore()
-<<<<<<< HEAD
-	exist, err := contentStore.Exists(p)
-	if err != nil {
-		log.Error("Unable to check if LFS OID[%s] exist on %s / %s. Error: %v", p.Oid, rc.User, rc.Repo, err)
-		writeStatus(ctx, 500)
-		return
-	}
-	if meta.Existing && exist {
-		sentStatus = 200
-	}
-	ctx.Resp.WriteHeader(sentStatus)
-
-	enc := json.NewEncoder(ctx.Resp)
-	if err := enc.Encode(represent(rc, meta.Pointer, meta.Existing, true)); err != nil {
-		log.Error("Failed to encode representation as json. Error: %v", err)
-	}
-	logRequest(ctx.Req, sentStatus)
-}
-
-// BatchHandler provides the batch api
-func BatchHandler(ctx *context.Context) {
-	if !setting.LFS.StartServer {
-		log.Debug("Attempt to access LFS server but LFS server is disabled")
-		writeStatus(ctx, 404)
-		return
-	}
-
-	if !MetaMatcher(ctx.Req) {
-		log.Info("Attempt to BATCH without accepting the correct media type: %s", lfs_module.MediaType)
-		writeStatus(ctx, 400)
-		return
-	}
-
-	bv := unpackbatch(ctx)
-
-	reqCtx := &requestContext{
-		User:          ctx.Params("username"),
-		Repo:          strings.TrimSuffix(ctx.Params("reponame"), ".git"),
-		Authorization: ctx.Req.Header.Get("Authorization"),
-	}
-=======
->>>>>>> 1bfb0a24
 
 	var responseObjects []*lfs_module.ObjectResponse
 
@@ -309,13 +241,9 @@
 
 	respobj := &lfs_module.BatchResponse{Objects: responseObjects}
 
-<<<<<<< HEAD
+	ctx.Resp.Header().Set("Content-Type", lfs_module.MediaType)
+
 	enc := json.NewEncoder(ctx.Resp)
-=======
-	ctx.Resp.Header().Set("Content-Type", lfs_module.MediaType)
-
-	enc := jsoniter.NewEncoder(ctx.Resp)
->>>>>>> 1bfb0a24
 	if err := enc.Encode(respobj); err != nil {
 		log.Error("Failed to encode representation as json. Error: %v", err)
 	}
@@ -408,7 +336,7 @@
 func decodeJSON(req *http.Request, v interface{}) error {
 	defer req.Body.Close()
 
-	dec := jsoniter.NewDecoder(req.Body)
+	dec := json.NewDecoder(req.Body)
 	return dec.Decode(v)
 }
 
@@ -467,21 +395,8 @@
 
 		header := make(map[string]string)
 
-<<<<<<< HEAD
-	if r.Method == "POST" { // Maybe also check if +json
-		var p2 lfs_module.Pointer
-		bodyReader := r.Body
-		defer bodyReader.Close()
-		dec := json.NewDecoder(bodyReader)
-		err := dec.Decode(&p2)
-		if err != nil {
-			// The error is logged as a WARN here because this may represent misbehaviour rather than a true error
-			log.Warn("Unable to decode POST request vars for LFS OID[%s] in %s/%s: Error: %v", p.Oid, rc.User, rc.Repo, err)
-			return rc, p
-=======
 		if len(rc.Authorization) > 0 {
 			header["Authorization"] = rc.Authorization
->>>>>>> 1bfb0a24
 		}
 
 		if download {
@@ -498,19 +413,8 @@
 			// This is only needed to workaround https://github.com/git-lfs/git-lfs/issues/3662
 			verifyHeader["Accept"] = lfs_module.MediaType
 
-<<<<<<< HEAD
-	bodyReader := r.Body
-	defer bodyReader.Close()
-	dec := json.NewDecoder(bodyReader)
-	err := dec.Decode(&bv)
-	if err != nil {
-		// The error is logged as a WARN here because this may represent misbehaviour rather than a true error
-		log.Warn("Unable to decode BATCH request vars in %s/%s: Error: %v", ctx.Params("username"), strings.TrimSuffix(ctx.Params("reponame"), ".git"), err)
-		return &bv
-=======
 			rep.Actions["verify"] = &lfs_module.Link{Href: rc.VerifyLink(pointer), Header: verifyHeader}
 		}
->>>>>>> 1bfb0a24
 	}
 	return rep
 }
@@ -525,7 +429,7 @@
 
 	er := lfs_module.ErrorResponse{Message: message}
 
-	enc := jsoniter.NewEncoder(ctx.Resp)
+	enc := json.NewEncoder(ctx.Resp)
 	if err := enc.Encode(er); err != nil {
 		log.Error("Failed to encode error response as json. Error: %v", err)
 	}
